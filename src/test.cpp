<<<<<<< HEAD
#include "graph.h"            // for cs::Graph, cs::Vertex, cs::Edge
#include "graph_algorithms.h" // for cs::BreadthFirstSearch_Directed, cs::DepthFirstSearch_Directed, ...
#include "merge_sort.h"       // for cs::merge_sort
#include "quick_sort.h"       // for cs::quick_sort_lomuto_partition, cs::quick_sort_randomized_partition
#include "utility.h"          // for ReverseComparator, cs::files_textually_equal
=======
#include "print.h"         // for cs::print
#include "merge_sort.h"    // for cs::merge_sort
#include "quick_sort.h"    // for cs::quick_sort_lomuto_partition, cs::quick_sort_randomized_partition
#include "simple_sorts.h"  // for cs::selection_sort, cs::insertion_sort, cs::bubble_sort
#include "utility.h"       // for cs::ReverseComparator, cs::files_textually_equal
>>>>>>> 56f73e45

#include <algorithm>          // for std::find
#include <array>              // for std::array
#include <cstdio>             // for std::remove
#include <fstream>            // for std::ifstream, std::ofstream
#include <iostream>           // for std:::cout
#include <vector>             // for std::vector

// Catch2 - a single header unit test framework
#define CATCH_CONFIG_MAIN  // This tells Catch to provide a main() - only do this in one cpp file
#include "Catch2/catch.hpp"

TEST_CASE("Vectors are sorted", "[sort]")
{
    std::vector<int> vec{ 5, 2, 8, 15, 48, 1, -6, 7, 3, 8, -10 };
    std::vector<int> ascend_vec{ -10, -6, 1, 2, 3, 5, 7, 8, 8, 15, 48 }; 
    std::vector<int> descen_vec{ 48, 15, 8, 8, 7, 5, 3, 2, 1, -6, -10 };

    SECTION("merge_sort in ascending order")
    {
        cs::merge_sort(vec.begin(), vec.end());
        REQUIRE(vec == ascend_vec);
    }

    SECTION("merge_sort in descending order")
    {
        cs::merge_sort<std::vector<int>::iterator, ReverseComparator<int> >(vec.begin(), vec.end());
        REQUIRE(vec == descen_vec);
    }

    SECTION("quick_sort_lomuto_partition in ascending order")
    {
        cs::quick_sort_lomuto_partition(vec.begin(), vec.end());
        REQUIRE(vec == ascend_vec);
    }

    SECTION("quick_sort_lomuto_partition in descending order")
    {
        cs::quick_sort_lomuto_partition<std::vector<int>::iterator, ReverseComparator<int> >(vec.begin(), vec.end());
        REQUIRE(vec == descen_vec);
    }

    SECTION("quick_sort_randomized_partition in ascending order")
    {
        cs::quick_sort_randomized_partition(vec.begin(), vec.end());
        REQUIRE(vec == ascend_vec);
    }

    SECTION("quick_sort_randomized_partition in descending order")
    {
        cs::quick_sort_randomized_partition<std::vector<int>::iterator, ReverseComparator<int> >(vec.begin(), vec.end());
        REQUIRE(vec == descen_vec);
    }
<<<<<<< HEAD
}

TEST_CASE("Graph algorithms", "[graph]")
{
    using graph_type = cs::Graph<>;
    using vertex_type = typename graph_type::vertex_type;
    using id_type = graph_type::id_type;
    using length_type = graph_type::length_type;

    const id_type vertices_number = 10;
    graph_type g;
    for (id_type i = 0; i < vertices_number; i++)
        g.AddVertex(/*id*/ i);

    /*
       1 - 4
      / \
     0 - 2 - 5
      \   \
       3   6 - 7 - 8 - 9
    */

    g.AddEdge(/*from_id*/ 0, /*to_id*/ 1);
    g.AddEdge(/*from_id*/ 0, /*to_id*/ 2);
    g.AddEdge(/*from_id*/ 0, /*to_id*/ 3);
    g.AddEdge(/*from_id*/ 1, /*to_id*/ 2);
    g.AddEdge(/*from_id*/ 1, /*to_id*/ 4);
    g.AddEdge(/*from_id*/ 2, /*to_id*/ 5);
    g.AddEdge(/*from_id*/ 2, /*to_id*/ 6);
    g.AddEdge(/*from_id*/ 6, /*to_id*/ 7);
    g.AddEdge(/*from_id*/ 7, /*to_id*/ 8);
    g.AddEdge(/*from_id*/ 8, /*to_id*/ 9);

    SECTION("check that graph constructed correctly")
    {
        REQUIRE(g.EdgesNumber() == 10);
        REQUIRE(g.VerticesNumber() == vertices_number);

        REQUIRE(cs::FindDirectedEdge(/*from*/ g.GetVertexById(0), /*to*/ g.GetVertexById(1)));
        REQUIRE(cs::FindDirectedEdge(/*from*/ g.GetVertexById(0), /*to*/ g.GetVertexById(2)));
        REQUIRE(cs::FindDirectedEdge(/*from*/ g.GetVertexById(0), /*to*/ g.GetVertexById(3)));
        REQUIRE(cs::FindDirectedEdge(/*from*/ g.GetVertexById(1), /*to*/ g.GetVertexById(2)));
        REQUIRE(cs::FindDirectedEdge(/*from*/ g.GetVertexById(1), /*to*/ g.GetVertexById(4)));
        REQUIRE(cs::FindDirectedEdge(/*from*/ g.GetVertexById(2), /*to*/ g.GetVertexById(5)));
        REQUIRE(cs::FindDirectedEdge(/*from*/ g.GetVertexById(2), /*to*/ g.GetVertexById(6)));
        REQUIRE(cs::FindDirectedEdge(/*from*/ g.GetVertexById(6), /*to*/ g.GetVertexById(7)));
        REQUIRE(cs::FindDirectedEdge(/*from*/ g.GetVertexById(7), /*to*/ g.GetVertexById(8)));
        REQUIRE(cs::FindDirectedEdge(/*from*/ g.GetVertexById(8), /*to*/ g.GetVertexById(9)));

        REQUIRE(cs::FindUndirectedEdge(/*a*/ g.GetVertexById(0), /*b*/ g.GetVertexById(1)));
        REQUIRE(cs::FindUndirectedEdge(/*a*/ g.GetVertexById(0), /*b*/ g.GetVertexById(2)));
        REQUIRE(cs::FindUndirectedEdge(/*a*/ g.GetVertexById(0), /*b*/ g.GetVertexById(3)));
        REQUIRE(cs::FindUndirectedEdge(/*a*/ g.GetVertexById(1), /*b*/ g.GetVertexById(2)));
        REQUIRE(cs::FindUndirectedEdge(/*a*/ g.GetVertexById(1), /*b*/ g.GetVertexById(4)));
        REQUIRE(cs::FindUndirectedEdge(/*a*/ g.GetVertexById(2), /*b*/ g.GetVertexById(5)));
        REQUIRE(cs::FindUndirectedEdge(/*a*/ g.GetVertexById(2), /*b*/ g.GetVertexById(6)));
        REQUIRE(cs::FindUndirectedEdge(/*a*/ g.GetVertexById(6), /*b*/ g.GetVertexById(7)));
        REQUIRE(cs::FindUndirectedEdge(/*a*/ g.GetVertexById(7), /*b*/ g.GetVertexById(8)));
        REQUIRE(cs::FindUndirectedEdge(/*a*/ g.GetVertexById(8), /*b*/ g.GetVertexById(9)));

        REQUIRE(g.GetVertexById(0).NumberOfOutgoingEdges() == 3);
        REQUIRE(g.GetVertexById(0).NumberOfIncomingEdges() == 0);

        REQUIRE(g.GetVertexById(1).NumberOfOutgoingEdges() == 2);
        REQUIRE(g.GetVertexById(1).NumberOfIncomingEdges() == 1);

        REQUIRE(g.GetVertexById(2).NumberOfOutgoingEdges() == 2);
        REQUIRE(g.GetVertexById(2).NumberOfIncomingEdges() == 2);

        REQUIRE(g.GetVertexById(3).NumberOfOutgoingEdges() == 0);
        REQUIRE(g.GetVertexById(3).NumberOfIncomingEdges() == 1);

        REQUIRE(g.GetVertexById(4).NumberOfOutgoingEdges() == 0);
        REQUIRE(g.GetVertexById(4).NumberOfIncomingEdges() == 1);

        REQUIRE(g.GetVertexById(5).NumberOfOutgoingEdges() == 0);
        REQUIRE(g.GetVertexById(5).NumberOfIncomingEdges() == 1);

        REQUIRE(g.GetVertexById(6).NumberOfOutgoingEdges() == 1);
        REQUIRE(g.GetVertexById(6).NumberOfIncomingEdges() == 1);

        REQUIRE(g.GetVertexById(7).NumberOfOutgoingEdges() == 1);
        REQUIRE(g.GetVertexById(7).NumberOfIncomingEdges() == 1);

        REQUIRE(g.GetVertexById(8).NumberOfOutgoingEdges() == 1);
        REQUIRE(g.GetVertexById(8).NumberOfIncomingEdges() == 1);

        REQUIRE(g.GetVertexById(9).NumberOfOutgoingEdges() == 0);
        REQUIRE(g.GetVertexById(9).NumberOfIncomingEdges() == 1);
    }

    SECTION("add and remove a vertex")
    {
        g.AddVertex(/*id*/ 10);
        REQUIRE(g.VerticesNumber() == vertices_number + 1);

        g.AddEdge(/*from_id*/ 10, /*to_id*/ 9);
        REQUIRE(g.EdgesNumber() == 11);

        g.AddEdge(/*from_id*/ 8, /*to_id*/ 10);
        REQUIRE(g.EdgesNumber() == 12);

        g.RemoveVertex(/*id*/ 10);
        REQUIRE(g.VerticesNumber() == vertices_number);
        REQUIRE(g.EdgesNumber() == 10);
    }

    SECTION("breadth-first search (undirected graph)")
    {
        std::vector<id_type> search_order;
        search_order.reserve(g.VerticesNumber());

        cs::BreadthFirstSearch_Undirected<id_type, length_type>(
            /*graph*/ g,
            /*root_id*/ 0,
            /*visit*/
            [&search_order](vertex_type& v) -> void
            {
                search_order.push_back(v.Id());
            });

        // check that all graph vertices are present in the search result
        REQUIRE(search_order.size() == g.VerticesNumber());
        g.VisitVertices(
            [&search_order](const vertex_type& v)
            {
                REQUIRE(std::find(search_order.begin(), search_order.end(), v.Id()) != search_order.end());
            });
    }

    SECTION("breadth-first search (directed graph)")
    {
        std::vector<id_type> search_order;
        search_order.reserve(g.VerticesNumber());

        cs::BreadthFirstSearch_Directed<id_type, length_type>(
            /*graph*/ g,
            /*root_id*/ 0,
            /*visit*/
            [&search_order](vertex_type& v) -> void
            {
                search_order.push_back(v.Id());
            });

        // check that all graph vertices are present in the search result
        REQUIRE(search_order.size() == g.VerticesNumber());
        g.VisitVertices(
            [&search_order](const vertex_type& v)
            {
                REQUIRE(std::find(search_order.begin(), search_order.end(), v.Id()) != search_order.end());
            });
    }

    SECTION("depth-first search (undirected graph)")
    {
        std::vector<id_type> search_order;
        search_order.reserve(g.VerticesNumber());

        cs::DepthFirstSearch_Undirected<id_type, length_type>(
            /*graph*/ g,
            /*root_id*/ 0,
            /*visit*/
            [&search_order](vertex_type& v) -> void
            {
                search_order.push_back(v.Id());
            });

        // check that all graph vertices are present in the search result
        REQUIRE(search_order.size() == g.VerticesNumber());
        g.VisitVertices(
            [&search_order](const vertex_type& v)
            {
                REQUIRE(std::find(search_order.begin(), search_order.end(), v.Id()) != search_order.end());
            });
    }

    SECTION("depth-first search (directed graph)")
    {
        std::vector<id_type> search_order;
        search_order.reserve(g.VerticesNumber());

        cs::DepthFirstSearch_Directed<id_type, length_type>(
            /*graph*/ g,
            /*root_id*/ 0,
            /*visit*/
            [&search_order](vertex_type& v) -> void
            {
                search_order.push_back(v.Id());
            });

        // check that all graph vertices are present in the search result
        REQUIRE(search_order.size() == g.VerticesNumber());
        g.VisitVertices(
            [&search_order](const vertex_type& v)
            {
                REQUIRE(std::find(search_order.begin(), search_order.end(), v.Id()) != search_order.end());
            });
    }

    SECTION("sort vertices in topological order")
    {
        std::vector<vertex_type*> topological_order;
        topological_order.reserve(g.VerticesNumber());

        cs::TopologicalSort<id_type, length_type>(
            /*graph*/ g,
            /*visit*/
            [&topological_order](vertex_type& v)
            {
                topological_order.push_back(&v);
            });

        REQUIRE(cs::IsTopologicalOrder<id_type, length_type>(topological_order.begin(), topological_order.end()));
        REQUIRE(!cs::IsTopologicalOrder<id_type, length_type>(topological_order.rbegin(), topological_order.rend()));
    }

    SECTION("find strongly connected components via Kosaraju's algorithm")
    {
        // In this particular graph every vertex is a strongly connected component
        // (which may not be true for every graph out there)
        cs::VisitStronglyConnectedComponents_Kosaraju<id_type, length_type>(
            /*graph*/ g,
            /*visit*/
            [](vertex_type& v, id_type scc_id)
            {
                REQUIRE(v.Id() == scc_id);
            }
        );
    }
}

TEST_CASE("Graph input-output", "[graph]")
{
    using graph_type = cs::Graph<>;

    const char* path_adjacency_list = "./graph/adjacency_list.txt";
    const char* path_vertex_edge_list = "./graph/vertex_edge_list.txt";

    graph_type graph_adjacency_list;
    {
        std::ifstream ifs(path_adjacency_list);
        REQUIRE(ifs);

        cs::read_adjacency_list(ifs, graph_adjacency_list);
    }

    graph_type graph_vertex_edge_list;
    {
        std::ifstream ifs(path_vertex_edge_list);
        REQUIRE(ifs);

        cs::read_vertex_edge_list(ifs, graph_vertex_edge_list);
    }

    REQUIRE(graph_adjacency_list.VerticesNumber() == graph_vertex_edge_list.VerticesNumber());
    REQUIRE(graph_adjacency_list.EdgesNumber() == graph_vertex_edge_list.EdgesNumber());
}

TEST_CASE("Dijkstra's shortest path algorithm", "[graph]")
{
    using graph_type = cs::Graph<>;
    using vertex_type = graph_type::vertex_type;
    using id_type = graph_type::id_type;
    using length_type = graph_type::length_type;

    const char* graph_file_path = "./dijkstra/vertex_edge_list.txt";

    graph_type graph;
    {
        std::ifstream ifs(graph_file_path);
        REQUIRE(ifs);

        cs::read_vertex_edge_list(ifs, graph);
    }

    SECTION("directed graph")
    {
        std::vector<id_type> shortest_path_ethalon;
        {
            std::ifstream ifs("./dijkstra/shortest_path_directed_from_1_to_4.txt");
            REQUIRE(ifs);

            ifs >> shortest_path_ethalon;
        }

        std::vector<id_type> shortest_path;
        cs::DijkstraShortestPath_Directed<id_type, length_type>(
            /*graph*/ graph,
            /*from*/ 1,
            /*to*/ 4,
            /*visitShortestPath*/
            [&shortest_path](vertex_type& vertex, length_type /*shortestPathLength*/)
            {
                shortest_path.push_back(vertex.Id());
            });

        REQUIRE(shortest_path == shortest_path_ethalon);
    }

    SECTION("undirected graph")
    {
        std::vector<id_type> shortest_path_ethalon;
        {
            std::ifstream ifs("./dijkstra/shortest_path_undirected_from_1_to_4.txt");
            REQUIRE(ifs);

            ifs >> shortest_path_ethalon;
        }

        std::vector<id_type> shortest_path;
        cs::DijkstraShortestPath_Undirected<id_type, length_type>(
            /*graph*/ graph,
            /*from*/ 1,
            /*to*/ 4,
            /*visitShortestPath*/
            [&shortest_path](vertex_type& vertex, length_type /*shortestPathLength*/)
            {
                shortest_path.push_back(vertex.Id());
            });

        REQUIRE(shortest_path == shortest_path_ethalon);
    }
}
=======

    SECTION("selection_sort in ascending order")
    {
        cs::selection_sort(vec.begin(), vec.end());
        REQUIRE(vec == ascend_vec);
    }

    SECTION("selection_sort in descending order")
    {
        cs::selection_sort<std::vector<int>::iterator, cs::ReverseComparator<int> >(vec.begin(), vec.end());
        REQUIRE(vec == descen_vec);
    }

    SECTION("insertion_sort in ascending order")
    {
        cs::insertion_sort(vec.begin(), vec.end());
        REQUIRE(vec == ascend_vec);
    }

    SECTION("insertion_sort in descending order")
    {
        cs::insertion_sort<std::vector<int>::iterator, cs::ReverseComparator<int> >(vec.begin(), vec.end());
        REQUIRE(vec == descen_vec);
    }

    SECTION("bubble_sort in ascending order")
    {
        cs::bubble_sort(vec.begin(), vec.end());
        REQUIRE(vec == ascend_vec);
    }

    SECTION("bubble_sort in descending order")
    {
        cs::bubble_sort<std::vector<int>::iterator, cs::ReverseComparator<int> >(vec.begin(), vec.end());
        REQUIRE(vec == descen_vec);
    }
}

>>>>>>> 56f73e45
<|MERGE_RESOLUTION|>--- conflicted
+++ resolved
@@ -1,430 +1,418 @@
-<<<<<<< HEAD
-#include "graph.h"            // for cs::Graph, cs::Vertex, cs::Edge
-#include "graph_algorithms.h" // for cs::BreadthFirstSearch_Directed, cs::DepthFirstSearch_Directed, ...
-#include "merge_sort.h"       // for cs::merge_sort
-#include "quick_sort.h"       // for cs::quick_sort_lomuto_partition, cs::quick_sort_randomized_partition
-#include "utility.h"          // for ReverseComparator, cs::files_textually_equal
-=======
-#include "print.h"         // for cs::print
-#include "merge_sort.h"    // for cs::merge_sort
-#include "quick_sort.h"    // for cs::quick_sort_lomuto_partition, cs::quick_sort_randomized_partition
-#include "simple_sorts.h"  // for cs::selection_sort, cs::insertion_sort, cs::bubble_sort
-#include "utility.h"       // for cs::ReverseComparator, cs::files_textually_equal
->>>>>>> 56f73e45
-
-#include <algorithm>          // for std::find
-#include <array>              // for std::array
-#include <cstdio>             // for std::remove
-#include <fstream>            // for std::ifstream, std::ofstream
-#include <iostream>           // for std:::cout
-#include <vector>             // for std::vector
-
-// Catch2 - a single header unit test framework
-#define CATCH_CONFIG_MAIN  // This tells Catch to provide a main() - only do this in one cpp file
-#include "Catch2/catch.hpp"
-
-TEST_CASE("Vectors are sorted", "[sort]")
-{
-    std::vector<int> vec{ 5, 2, 8, 15, 48, 1, -6, 7, 3, 8, -10 };
-    std::vector<int> ascend_vec{ -10, -6, 1, 2, 3, 5, 7, 8, 8, 15, 48 }; 
-    std::vector<int> descen_vec{ 48, 15, 8, 8, 7, 5, 3, 2, 1, -6, -10 };
-
-    SECTION("merge_sort in ascending order")
-    {
-        cs::merge_sort(vec.begin(), vec.end());
-        REQUIRE(vec == ascend_vec);
-    }
-
-    SECTION("merge_sort in descending order")
-    {
-        cs::merge_sort<std::vector<int>::iterator, ReverseComparator<int> >(vec.begin(), vec.end());
-        REQUIRE(vec == descen_vec);
-    }
-
-    SECTION("quick_sort_lomuto_partition in ascending order")
-    {
-        cs::quick_sort_lomuto_partition(vec.begin(), vec.end());
-        REQUIRE(vec == ascend_vec);
-    }
-
-    SECTION("quick_sort_lomuto_partition in descending order")
-    {
-        cs::quick_sort_lomuto_partition<std::vector<int>::iterator, ReverseComparator<int> >(vec.begin(), vec.end());
-        REQUIRE(vec == descen_vec);
-    }
-
-    SECTION("quick_sort_randomized_partition in ascending order")
-    {
-        cs::quick_sort_randomized_partition(vec.begin(), vec.end());
-        REQUIRE(vec == ascend_vec);
-    }
-
-    SECTION("quick_sort_randomized_partition in descending order")
-    {
-        cs::quick_sort_randomized_partition<std::vector<int>::iterator, ReverseComparator<int> >(vec.begin(), vec.end());
-        REQUIRE(vec == descen_vec);
-    }
-<<<<<<< HEAD
-}
-
-TEST_CASE("Graph algorithms", "[graph]")
-{
-    using graph_type = cs::Graph<>;
-    using vertex_type = typename graph_type::vertex_type;
-    using id_type = graph_type::id_type;
-    using length_type = graph_type::length_type;
-
-    const id_type vertices_number = 10;
-    graph_type g;
-    for (id_type i = 0; i < vertices_number; i++)
-        g.AddVertex(/*id*/ i);
-
-    /*
-       1 - 4
-      / \
-     0 - 2 - 5
-      \   \
-       3   6 - 7 - 8 - 9
-    */
-
-    g.AddEdge(/*from_id*/ 0, /*to_id*/ 1);
-    g.AddEdge(/*from_id*/ 0, /*to_id*/ 2);
-    g.AddEdge(/*from_id*/ 0, /*to_id*/ 3);
-    g.AddEdge(/*from_id*/ 1, /*to_id*/ 2);
-    g.AddEdge(/*from_id*/ 1, /*to_id*/ 4);
-    g.AddEdge(/*from_id*/ 2, /*to_id*/ 5);
-    g.AddEdge(/*from_id*/ 2, /*to_id*/ 6);
-    g.AddEdge(/*from_id*/ 6, /*to_id*/ 7);
-    g.AddEdge(/*from_id*/ 7, /*to_id*/ 8);
-    g.AddEdge(/*from_id*/ 8, /*to_id*/ 9);
-
-    SECTION("check that graph constructed correctly")
-    {
-        REQUIRE(g.EdgesNumber() == 10);
-        REQUIRE(g.VerticesNumber() == vertices_number);
-
-        REQUIRE(cs::FindDirectedEdge(/*from*/ g.GetVertexById(0), /*to*/ g.GetVertexById(1)));
-        REQUIRE(cs::FindDirectedEdge(/*from*/ g.GetVertexById(0), /*to*/ g.GetVertexById(2)));
-        REQUIRE(cs::FindDirectedEdge(/*from*/ g.GetVertexById(0), /*to*/ g.GetVertexById(3)));
-        REQUIRE(cs::FindDirectedEdge(/*from*/ g.GetVertexById(1), /*to*/ g.GetVertexById(2)));
-        REQUIRE(cs::FindDirectedEdge(/*from*/ g.GetVertexById(1), /*to*/ g.GetVertexById(4)));
-        REQUIRE(cs::FindDirectedEdge(/*from*/ g.GetVertexById(2), /*to*/ g.GetVertexById(5)));
-        REQUIRE(cs::FindDirectedEdge(/*from*/ g.GetVertexById(2), /*to*/ g.GetVertexById(6)));
-        REQUIRE(cs::FindDirectedEdge(/*from*/ g.GetVertexById(6), /*to*/ g.GetVertexById(7)));
-        REQUIRE(cs::FindDirectedEdge(/*from*/ g.GetVertexById(7), /*to*/ g.GetVertexById(8)));
-        REQUIRE(cs::FindDirectedEdge(/*from*/ g.GetVertexById(8), /*to*/ g.GetVertexById(9)));
-
-        REQUIRE(cs::FindUndirectedEdge(/*a*/ g.GetVertexById(0), /*b*/ g.GetVertexById(1)));
-        REQUIRE(cs::FindUndirectedEdge(/*a*/ g.GetVertexById(0), /*b*/ g.GetVertexById(2)));
-        REQUIRE(cs::FindUndirectedEdge(/*a*/ g.GetVertexById(0), /*b*/ g.GetVertexById(3)));
-        REQUIRE(cs::FindUndirectedEdge(/*a*/ g.GetVertexById(1), /*b*/ g.GetVertexById(2)));
-        REQUIRE(cs::FindUndirectedEdge(/*a*/ g.GetVertexById(1), /*b*/ g.GetVertexById(4)));
-        REQUIRE(cs::FindUndirectedEdge(/*a*/ g.GetVertexById(2), /*b*/ g.GetVertexById(5)));
-        REQUIRE(cs::FindUndirectedEdge(/*a*/ g.GetVertexById(2), /*b*/ g.GetVertexById(6)));
-        REQUIRE(cs::FindUndirectedEdge(/*a*/ g.GetVertexById(6), /*b*/ g.GetVertexById(7)));
-        REQUIRE(cs::FindUndirectedEdge(/*a*/ g.GetVertexById(7), /*b*/ g.GetVertexById(8)));
-        REQUIRE(cs::FindUndirectedEdge(/*a*/ g.GetVertexById(8), /*b*/ g.GetVertexById(9)));
-
-        REQUIRE(g.GetVertexById(0).NumberOfOutgoingEdges() == 3);
-        REQUIRE(g.GetVertexById(0).NumberOfIncomingEdges() == 0);
-
-        REQUIRE(g.GetVertexById(1).NumberOfOutgoingEdges() == 2);
-        REQUIRE(g.GetVertexById(1).NumberOfIncomingEdges() == 1);
-
-        REQUIRE(g.GetVertexById(2).NumberOfOutgoingEdges() == 2);
-        REQUIRE(g.GetVertexById(2).NumberOfIncomingEdges() == 2);
-
-        REQUIRE(g.GetVertexById(3).NumberOfOutgoingEdges() == 0);
-        REQUIRE(g.GetVertexById(3).NumberOfIncomingEdges() == 1);
-
-        REQUIRE(g.GetVertexById(4).NumberOfOutgoingEdges() == 0);
-        REQUIRE(g.GetVertexById(4).NumberOfIncomingEdges() == 1);
-
-        REQUIRE(g.GetVertexById(5).NumberOfOutgoingEdges() == 0);
-        REQUIRE(g.GetVertexById(5).NumberOfIncomingEdges() == 1);
-
-        REQUIRE(g.GetVertexById(6).NumberOfOutgoingEdges() == 1);
-        REQUIRE(g.GetVertexById(6).NumberOfIncomingEdges() == 1);
-
-        REQUIRE(g.GetVertexById(7).NumberOfOutgoingEdges() == 1);
-        REQUIRE(g.GetVertexById(7).NumberOfIncomingEdges() == 1);
-
-        REQUIRE(g.GetVertexById(8).NumberOfOutgoingEdges() == 1);
-        REQUIRE(g.GetVertexById(8).NumberOfIncomingEdges() == 1);
-
-        REQUIRE(g.GetVertexById(9).NumberOfOutgoingEdges() == 0);
-        REQUIRE(g.GetVertexById(9).NumberOfIncomingEdges() == 1);
-    }
-
-    SECTION("add and remove a vertex")
-    {
-        g.AddVertex(/*id*/ 10);
-        REQUIRE(g.VerticesNumber() == vertices_number + 1);
-
-        g.AddEdge(/*from_id*/ 10, /*to_id*/ 9);
-        REQUIRE(g.EdgesNumber() == 11);
-
-        g.AddEdge(/*from_id*/ 8, /*to_id*/ 10);
-        REQUIRE(g.EdgesNumber() == 12);
-
-        g.RemoveVertex(/*id*/ 10);
-        REQUIRE(g.VerticesNumber() == vertices_number);
-        REQUIRE(g.EdgesNumber() == 10);
-    }
-
-    SECTION("breadth-first search (undirected graph)")
-    {
-        std::vector<id_type> search_order;
-        search_order.reserve(g.VerticesNumber());
-
-        cs::BreadthFirstSearch_Undirected<id_type, length_type>(
-            /*graph*/ g,
-            /*root_id*/ 0,
-            /*visit*/
-            [&search_order](vertex_type& v) -> void
-            {
-                search_order.push_back(v.Id());
-            });
-
-        // check that all graph vertices are present in the search result
-        REQUIRE(search_order.size() == g.VerticesNumber());
-        g.VisitVertices(
-            [&search_order](const vertex_type& v)
-            {
-                REQUIRE(std::find(search_order.begin(), search_order.end(), v.Id()) != search_order.end());
-            });
-    }
-
-    SECTION("breadth-first search (directed graph)")
-    {
-        std::vector<id_type> search_order;
-        search_order.reserve(g.VerticesNumber());
-
-        cs::BreadthFirstSearch_Directed<id_type, length_type>(
-            /*graph*/ g,
-            /*root_id*/ 0,
-            /*visit*/
-            [&search_order](vertex_type& v) -> void
-            {
-                search_order.push_back(v.Id());
-            });
-
-        // check that all graph vertices are present in the search result
-        REQUIRE(search_order.size() == g.VerticesNumber());
-        g.VisitVertices(
-            [&search_order](const vertex_type& v)
-            {
-                REQUIRE(std::find(search_order.begin(), search_order.end(), v.Id()) != search_order.end());
-            });
-    }
-
-    SECTION("depth-first search (undirected graph)")
-    {
-        std::vector<id_type> search_order;
-        search_order.reserve(g.VerticesNumber());
-
-        cs::DepthFirstSearch_Undirected<id_type, length_type>(
-            /*graph*/ g,
-            /*root_id*/ 0,
-            /*visit*/
-            [&search_order](vertex_type& v) -> void
-            {
-                search_order.push_back(v.Id());
-            });
-
-        // check that all graph vertices are present in the search result
-        REQUIRE(search_order.size() == g.VerticesNumber());
-        g.VisitVertices(
-            [&search_order](const vertex_type& v)
-            {
-                REQUIRE(std::find(search_order.begin(), search_order.end(), v.Id()) != search_order.end());
-            });
-    }
-
-    SECTION("depth-first search (directed graph)")
-    {
-        std::vector<id_type> search_order;
-        search_order.reserve(g.VerticesNumber());
-
-        cs::DepthFirstSearch_Directed<id_type, length_type>(
-            /*graph*/ g,
-            /*root_id*/ 0,
-            /*visit*/
-            [&search_order](vertex_type& v) -> void
-            {
-                search_order.push_back(v.Id());
-            });
-
-        // check that all graph vertices are present in the search result
-        REQUIRE(search_order.size() == g.VerticesNumber());
-        g.VisitVertices(
-            [&search_order](const vertex_type& v)
-            {
-                REQUIRE(std::find(search_order.begin(), search_order.end(), v.Id()) != search_order.end());
-            });
-    }
-
-    SECTION("sort vertices in topological order")
-    {
-        std::vector<vertex_type*> topological_order;
-        topological_order.reserve(g.VerticesNumber());
-
-        cs::TopologicalSort<id_type, length_type>(
-            /*graph*/ g,
-            /*visit*/
-            [&topological_order](vertex_type& v)
-            {
-                topological_order.push_back(&v);
-            });
-
-        REQUIRE(cs::IsTopologicalOrder<id_type, length_type>(topological_order.begin(), topological_order.end()));
-        REQUIRE(!cs::IsTopologicalOrder<id_type, length_type>(topological_order.rbegin(), topological_order.rend()));
-    }
-
-    SECTION("find strongly connected components via Kosaraju's algorithm")
-    {
-        // In this particular graph every vertex is a strongly connected component
-        // (which may not be true for every graph out there)
-        cs::VisitStronglyConnectedComponents_Kosaraju<id_type, length_type>(
-            /*graph*/ g,
-            /*visit*/
-            [](vertex_type& v, id_type scc_id)
-            {
-                REQUIRE(v.Id() == scc_id);
-            }
-        );
-    }
-}
-
-TEST_CASE("Graph input-output", "[graph]")
-{
-    using graph_type = cs::Graph<>;
-
-    const char* path_adjacency_list = "./graph/adjacency_list.txt";
-    const char* path_vertex_edge_list = "./graph/vertex_edge_list.txt";
-
-    graph_type graph_adjacency_list;
-    {
-        std::ifstream ifs(path_adjacency_list);
-        REQUIRE(ifs);
-
-        cs::read_adjacency_list(ifs, graph_adjacency_list);
-    }
-
-    graph_type graph_vertex_edge_list;
-    {
-        std::ifstream ifs(path_vertex_edge_list);
-        REQUIRE(ifs);
-
-        cs::read_vertex_edge_list(ifs, graph_vertex_edge_list);
-    }
-
-    REQUIRE(graph_adjacency_list.VerticesNumber() == graph_vertex_edge_list.VerticesNumber());
-    REQUIRE(graph_adjacency_list.EdgesNumber() == graph_vertex_edge_list.EdgesNumber());
-}
-
-TEST_CASE("Dijkstra's shortest path algorithm", "[graph]")
-{
-    using graph_type = cs::Graph<>;
-    using vertex_type = graph_type::vertex_type;
-    using id_type = graph_type::id_type;
-    using length_type = graph_type::length_type;
-
-    const char* graph_file_path = "./dijkstra/vertex_edge_list.txt";
-
-    graph_type graph;
-    {
-        std::ifstream ifs(graph_file_path);
-        REQUIRE(ifs);
-
-        cs::read_vertex_edge_list(ifs, graph);
-    }
-
-    SECTION("directed graph")
-    {
-        std::vector<id_type> shortest_path_ethalon;
-        {
-            std::ifstream ifs("./dijkstra/shortest_path_directed_from_1_to_4.txt");
-            REQUIRE(ifs);
-
-            ifs >> shortest_path_ethalon;
-        }
-
-        std::vector<id_type> shortest_path;
-        cs::DijkstraShortestPath_Directed<id_type, length_type>(
-            /*graph*/ graph,
-            /*from*/ 1,
-            /*to*/ 4,
-            /*visitShortestPath*/
-            [&shortest_path](vertex_type& vertex, length_type /*shortestPathLength*/)
-            {
-                shortest_path.push_back(vertex.Id());
-            });
-
-        REQUIRE(shortest_path == shortest_path_ethalon);
-    }
-
-    SECTION("undirected graph")
-    {
-        std::vector<id_type> shortest_path_ethalon;
-        {
-            std::ifstream ifs("./dijkstra/shortest_path_undirected_from_1_to_4.txt");
-            REQUIRE(ifs);
-
-            ifs >> shortest_path_ethalon;
-        }
-
-        std::vector<id_type> shortest_path;
-        cs::DijkstraShortestPath_Undirected<id_type, length_type>(
-            /*graph*/ graph,
-            /*from*/ 1,
-            /*to*/ 4,
-            /*visitShortestPath*/
-            [&shortest_path](vertex_type& vertex, length_type /*shortestPathLength*/)
-            {
-                shortest_path.push_back(vertex.Id());
-            });
-
-        REQUIRE(shortest_path == shortest_path_ethalon);
-    }
-}
-=======
-
-    SECTION("selection_sort in ascending order")
-    {
-        cs::selection_sort(vec.begin(), vec.end());
-        REQUIRE(vec == ascend_vec);
-    }
-
-    SECTION("selection_sort in descending order")
-    {
-        cs::selection_sort<std::vector<int>::iterator, cs::ReverseComparator<int> >(vec.begin(), vec.end());
-        REQUIRE(vec == descen_vec);
-    }
-
-    SECTION("insertion_sort in ascending order")
-    {
-        cs::insertion_sort(vec.begin(), vec.end());
-        REQUIRE(vec == ascend_vec);
-    }
-
-    SECTION("insertion_sort in descending order")
-    {
-        cs::insertion_sort<std::vector<int>::iterator, cs::ReverseComparator<int> >(vec.begin(), vec.end());
-        REQUIRE(vec == descen_vec);
-    }
-
-    SECTION("bubble_sort in ascending order")
-    {
-        cs::bubble_sort(vec.begin(), vec.end());
-        REQUIRE(vec == ascend_vec);
-    }
-
-    SECTION("bubble_sort in descending order")
-    {
-        cs::bubble_sort<std::vector<int>::iterator, cs::ReverseComparator<int> >(vec.begin(), vec.end());
-        REQUIRE(vec == descen_vec);
-    }
-}
-
->>>>>>> 56f73e45
+#include "graph.h"            // for cs::Graph, cs::Vertex, cs::Edge
+#include "graph_algorithms.h" // for cs::BreadthFirstSearch_Directed, cs::DepthFirstSearch_Directed, ...
+#include "merge_sort.h"       // for cs::merge_sort
+#include "quick_sort.h"       // for cs::quick_sort_lomuto_partition, cs::quick_sort_randomized_partition
+#include "simple_sorts.h"     // for cs::selection_sort, cs::insertion_sort, cs::bubble_sort
+#include "utility.h"          // for ReverseComparator, cs::files_textually_equal
+
+#include <algorithm>          // for std::find
+#include <array>              // for std::array
+#include <cstdio>             // for std::remove
+#include <fstream>            // for std::ifstream, std::ofstream
+#include <iostream>           // for std:::cout
+#include <vector>             // for std::vector
+
+// Catch2 - a single header unit test framework
+#define CATCH_CONFIG_MAIN  // This tells Catch to provide a main() - only do this in one cpp file
+#include "Catch2/catch.hpp"
+
+TEST_CASE("Vectors are sorted", "[sort]")
+{
+    std::vector<int> vec{ 5, 2, 8, 15, 48, 1, -6, 7, 3, 8, -10 };
+    std::vector<int> ascend_vec{ -10, -6, 1, 2, 3, 5, 7, 8, 8, 15, 48 };
+    std::vector<int> descen_vec{ 48, 15, 8, 8, 7, 5, 3, 2, 1, -6, -10 };
+
+    SECTION("merge_sort in ascending order")
+    {
+        cs::merge_sort(vec.begin(), vec.end());
+        REQUIRE(vec == ascend_vec);
+    }
+
+    SECTION("merge_sort in descending order")
+    {
+        cs::merge_sort<std::vector<int>::iterator, ReverseComparator<int> >(vec.begin(), vec.end());
+        REQUIRE(vec == descen_vec);
+    }
+
+    SECTION("quick_sort_lomuto_partition in ascending order")
+    {
+        cs::quick_sort_lomuto_partition(vec.begin(), vec.end());
+        REQUIRE(vec == ascend_vec);
+    }
+
+    SECTION("quick_sort_lomuto_partition in descending order")
+    {
+        cs::quick_sort_lomuto_partition<std::vector<int>::iterator, ReverseComparator<int> >(vec.begin(), vec.end());
+        REQUIRE(vec == descen_vec);
+    }
+
+    SECTION("quick_sort_randomized_partition in ascending order")
+    {
+        cs::quick_sort_randomized_partition(vec.begin(), vec.end());
+        REQUIRE(vec == ascend_vec);
+    }
+
+    SECTION("quick_sort_randomized_partition in descending order")
+    {
+        cs::quick_sort_randomized_partition<std::vector<int>::iterator, ReverseComparator<int> >(vec.begin(), vec.end());
+        REQUIRE(vec == descen_vec);
+    }
+
+    SECTION("selection_sort in ascending order")
+    {
+        cs::selection_sort(vec.begin(), vec.end());
+        REQUIRE(vec == ascend_vec);
+    }
+
+    SECTION("selection_sort in descending order")
+    {
+        cs::selection_sort<std::vector<int>::iterator, ReverseComparator<int> >(vec.begin(), vec.end());
+        REQUIRE(vec == descen_vec);
+    }
+
+    SECTION("insertion_sort in ascending order")
+    {
+        cs::insertion_sort(vec.begin(), vec.end());
+        REQUIRE(vec == ascend_vec);
+    }
+
+    SECTION("insertion_sort in descending order")
+    {
+        cs::insertion_sort<std::vector<int>::iterator, ReverseComparator<int> >(vec.begin(), vec.end());
+        REQUIRE(vec == descen_vec);
+    }
+
+    SECTION("bubble_sort in ascending order")
+    {
+        cs::bubble_sort(vec.begin(), vec.end());
+        REQUIRE(vec == ascend_vec);
+    }
+
+    SECTION("bubble_sort in descending order")
+    {
+        cs::bubble_sort<std::vector<int>::iterator, ReverseComparator<int> >(vec.begin(), vec.end());
+        REQUIRE(vec == descen_vec);
+    }
+}
+
+TEST_CASE("Graph algorithms", "[graph]")
+{
+    using graph_type = cs::Graph<>;
+    using vertex_type = typename graph_type::vertex_type;
+    using id_type = graph_type::id_type;
+    using length_type = graph_type::length_type;
+
+    const id_type vertices_number = 10;
+    graph_type g;
+    for (id_type i = 0; i < vertices_number; i++)
+        g.AddVertex(/*id*/ i);
+
+    /*
+       1 - 4
+      / \
+     0 - 2 - 5
+      \   \
+       3   6 - 7 - 8 - 9
+    */
+
+    g.AddEdge(/*from_id*/ 0, /*to_id*/ 1);
+    g.AddEdge(/*from_id*/ 0, /*to_id*/ 2);
+    g.AddEdge(/*from_id*/ 0, /*to_id*/ 3);
+    g.AddEdge(/*from_id*/ 1, /*to_id*/ 2);
+    g.AddEdge(/*from_id*/ 1, /*to_id*/ 4);
+    g.AddEdge(/*from_id*/ 2, /*to_id*/ 5);
+    g.AddEdge(/*from_id*/ 2, /*to_id*/ 6);
+    g.AddEdge(/*from_id*/ 6, /*to_id*/ 7);
+    g.AddEdge(/*from_id*/ 7, /*to_id*/ 8);
+    g.AddEdge(/*from_id*/ 8, /*to_id*/ 9);
+
+    SECTION("check that graph constructed correctly")
+    {
+        REQUIRE(g.EdgesNumber() == 10);
+        REQUIRE(g.VerticesNumber() == vertices_number);
+
+        REQUIRE(cs::FindDirectedEdge(/*from*/ g.GetVertexById(0), /*to*/ g.GetVertexById(1)));
+        REQUIRE(cs::FindDirectedEdge(/*from*/ g.GetVertexById(0), /*to*/ g.GetVertexById(2)));
+        REQUIRE(cs::FindDirectedEdge(/*from*/ g.GetVertexById(0), /*to*/ g.GetVertexById(3)));
+        REQUIRE(cs::FindDirectedEdge(/*from*/ g.GetVertexById(1), /*to*/ g.GetVertexById(2)));
+        REQUIRE(cs::FindDirectedEdge(/*from*/ g.GetVertexById(1), /*to*/ g.GetVertexById(4)));
+        REQUIRE(cs::FindDirectedEdge(/*from*/ g.GetVertexById(2), /*to*/ g.GetVertexById(5)));
+        REQUIRE(cs::FindDirectedEdge(/*from*/ g.GetVertexById(2), /*to*/ g.GetVertexById(6)));
+        REQUIRE(cs::FindDirectedEdge(/*from*/ g.GetVertexById(6), /*to*/ g.GetVertexById(7)));
+        REQUIRE(cs::FindDirectedEdge(/*from*/ g.GetVertexById(7), /*to*/ g.GetVertexById(8)));
+        REQUIRE(cs::FindDirectedEdge(/*from*/ g.GetVertexById(8), /*to*/ g.GetVertexById(9)));
+
+        REQUIRE(cs::FindUndirectedEdge(/*a*/ g.GetVertexById(0), /*b*/ g.GetVertexById(1)));
+        REQUIRE(cs::FindUndirectedEdge(/*a*/ g.GetVertexById(0), /*b*/ g.GetVertexById(2)));
+        REQUIRE(cs::FindUndirectedEdge(/*a*/ g.GetVertexById(0), /*b*/ g.GetVertexById(3)));
+        REQUIRE(cs::FindUndirectedEdge(/*a*/ g.GetVertexById(1), /*b*/ g.GetVertexById(2)));
+        REQUIRE(cs::FindUndirectedEdge(/*a*/ g.GetVertexById(1), /*b*/ g.GetVertexById(4)));
+        REQUIRE(cs::FindUndirectedEdge(/*a*/ g.GetVertexById(2), /*b*/ g.GetVertexById(5)));
+        REQUIRE(cs::FindUndirectedEdge(/*a*/ g.GetVertexById(2), /*b*/ g.GetVertexById(6)));
+        REQUIRE(cs::FindUndirectedEdge(/*a*/ g.GetVertexById(6), /*b*/ g.GetVertexById(7)));
+        REQUIRE(cs::FindUndirectedEdge(/*a*/ g.GetVertexById(7), /*b*/ g.GetVertexById(8)));
+        REQUIRE(cs::FindUndirectedEdge(/*a*/ g.GetVertexById(8), /*b*/ g.GetVertexById(9)));
+
+        REQUIRE(g.GetVertexById(0).NumberOfOutgoingEdges() == 3);
+        REQUIRE(g.GetVertexById(0).NumberOfIncomingEdges() == 0);
+
+        REQUIRE(g.GetVertexById(1).NumberOfOutgoingEdges() == 2);
+        REQUIRE(g.GetVertexById(1).NumberOfIncomingEdges() == 1);
+
+        REQUIRE(g.GetVertexById(2).NumberOfOutgoingEdges() == 2);
+        REQUIRE(g.GetVertexById(2).NumberOfIncomingEdges() == 2);
+
+        REQUIRE(g.GetVertexById(3).NumberOfOutgoingEdges() == 0);
+        REQUIRE(g.GetVertexById(3).NumberOfIncomingEdges() == 1);
+
+        REQUIRE(g.GetVertexById(4).NumberOfOutgoingEdges() == 0);
+        REQUIRE(g.GetVertexById(4).NumberOfIncomingEdges() == 1);
+
+        REQUIRE(g.GetVertexById(5).NumberOfOutgoingEdges() == 0);
+        REQUIRE(g.GetVertexById(5).NumberOfIncomingEdges() == 1);
+
+        REQUIRE(g.GetVertexById(6).NumberOfOutgoingEdges() == 1);
+        REQUIRE(g.GetVertexById(6).NumberOfIncomingEdges() == 1);
+
+        REQUIRE(g.GetVertexById(7).NumberOfOutgoingEdges() == 1);
+        REQUIRE(g.GetVertexById(7).NumberOfIncomingEdges() == 1);
+
+        REQUIRE(g.GetVertexById(8).NumberOfOutgoingEdges() == 1);
+        REQUIRE(g.GetVertexById(8).NumberOfIncomingEdges() == 1);
+
+        REQUIRE(g.GetVertexById(9).NumberOfOutgoingEdges() == 0);
+        REQUIRE(g.GetVertexById(9).NumberOfIncomingEdges() == 1);
+    }
+
+    SECTION("add and remove a vertex")
+    {
+        g.AddVertex(/*id*/ 10);
+        REQUIRE(g.VerticesNumber() == vertices_number + 1);
+
+        g.AddEdge(/*from_id*/ 10, /*to_id*/ 9);
+        REQUIRE(g.EdgesNumber() == 11);
+
+        g.AddEdge(/*from_id*/ 8, /*to_id*/ 10);
+        REQUIRE(g.EdgesNumber() == 12);
+
+        g.RemoveVertex(/*id*/ 10);
+        REQUIRE(g.VerticesNumber() == vertices_number);
+        REQUIRE(g.EdgesNumber() == 10);
+    }
+
+    SECTION("breadth-first search (undirected graph)")
+    {
+        std::vector<id_type> search_order;
+        search_order.reserve(g.VerticesNumber());
+
+        cs::BreadthFirstSearch_Undirected<id_type, length_type>(
+            /*graph*/ g,
+            /*root_id*/ 0,
+            /*visit*/
+            [&search_order](vertex_type& v) -> void
+            {
+                search_order.push_back(v.Id());
+            });
+
+        // check that all graph vertices are present in the search result
+        REQUIRE(search_order.size() == g.VerticesNumber());
+        g.VisitVertices(
+            [&search_order](const vertex_type& v)
+            {
+                REQUIRE(std::find(search_order.begin(), search_order.end(), v.Id()) != search_order.end());
+            });
+    }
+
+    SECTION("breadth-first search (directed graph)")
+    {
+        std::vector<id_type> search_order;
+        search_order.reserve(g.VerticesNumber());
+
+        cs::BreadthFirstSearch_Directed<id_type, length_type>(
+            /*graph*/ g,
+            /*root_id*/ 0,
+            /*visit*/
+            [&search_order](vertex_type& v) -> void
+            {
+                search_order.push_back(v.Id());
+            });
+
+        // check that all graph vertices are present in the search result
+        REQUIRE(search_order.size() == g.VerticesNumber());
+        g.VisitVertices(
+            [&search_order](const vertex_type& v)
+            {
+                REQUIRE(std::find(search_order.begin(), search_order.end(), v.Id()) != search_order.end());
+            });
+    }
+
+    SECTION("depth-first search (undirected graph)")
+    {
+        std::vector<id_type> search_order;
+        search_order.reserve(g.VerticesNumber());
+
+        cs::DepthFirstSearch_Undirected<id_type, length_type>(
+            /*graph*/ g,
+            /*root_id*/ 0,
+            /*visit*/
+            [&search_order](vertex_type& v) -> void
+            {
+                search_order.push_back(v.Id());
+            });
+
+        // check that all graph vertices are present in the search result
+        REQUIRE(search_order.size() == g.VerticesNumber());
+        g.VisitVertices(
+            [&search_order](const vertex_type& v)
+            {
+                REQUIRE(std::find(search_order.begin(), search_order.end(), v.Id()) != search_order.end());
+            });
+    }
+
+    SECTION("depth-first search (directed graph)")
+    {
+        std::vector<id_type> search_order;
+        search_order.reserve(g.VerticesNumber());
+
+        cs::DepthFirstSearch_Directed<id_type, length_type>(
+            /*graph*/ g,
+            /*root_id*/ 0,
+            /*visit*/
+            [&search_order](vertex_type& v) -> void
+            {
+                search_order.push_back(v.Id());
+            });
+
+        // check that all graph vertices are present in the search result
+        REQUIRE(search_order.size() == g.VerticesNumber());
+        g.VisitVertices(
+            [&search_order](const vertex_type& v)
+            {
+                REQUIRE(std::find(search_order.begin(), search_order.end(), v.Id()) != search_order.end());
+            });
+    }
+
+    SECTION("sort vertices in topological order")
+    {
+        std::vector<vertex_type*> topological_order;
+        topological_order.reserve(g.VerticesNumber());
+
+        cs::TopologicalSort<id_type, length_type>(
+            /*graph*/ g,
+            /*visit*/
+            [&topological_order](vertex_type& v)
+            {
+                topological_order.push_back(&v);
+            });
+
+        REQUIRE(cs::IsTopologicalOrder<id_type, length_type>(topological_order.begin(), topological_order.end()));
+        REQUIRE(!cs::IsTopologicalOrder<id_type, length_type>(topological_order.rbegin(), topological_order.rend()));
+    }
+
+    SECTION("find strongly connected components via Kosaraju's algorithm")
+    {
+        // In this particular graph every vertex is a strongly connected component
+        // (which may not be true for every graph out there)
+        cs::VisitStronglyConnectedComponents_Kosaraju<id_type, length_type>(
+            /*graph*/ g,
+            /*visit*/
+            [](vertex_type& v, id_type scc_id)
+            {
+                REQUIRE(v.Id() == scc_id);
+            }
+        );
+    }
+}
+
+TEST_CASE("Graph input-output", "[graph]")
+{
+    using graph_type = cs::Graph<>;
+
+    const char* path_adjacency_list = "./graph/adjacency_list.txt";
+    const char* path_vertex_edge_list = "./graph/vertex_edge_list.txt";
+
+    graph_type graph_adjacency_list;
+    {
+        std::ifstream ifs(path_adjacency_list);
+        REQUIRE(ifs);
+
+        cs::read_adjacency_list(ifs, graph_adjacency_list);
+    }
+
+    graph_type graph_vertex_edge_list;
+    {
+        std::ifstream ifs(path_vertex_edge_list);
+        REQUIRE(ifs);
+
+        cs::read_vertex_edge_list(ifs, graph_vertex_edge_list);
+    }
+
+    REQUIRE(graph_adjacency_list.VerticesNumber() == graph_vertex_edge_list.VerticesNumber());
+    REQUIRE(graph_adjacency_list.EdgesNumber() == graph_vertex_edge_list.EdgesNumber());
+}
+
+TEST_CASE("Dijkstra's shortest path algorithm", "[graph]")
+{
+    using graph_type = cs::Graph<>;
+    using vertex_type = graph_type::vertex_type;
+    using id_type = graph_type::id_type;
+    using length_type = graph_type::length_type;
+
+    const char* graph_file_path = "./dijkstra/vertex_edge_list.txt";
+
+    graph_type graph;
+    {
+        std::ifstream ifs(graph_file_path);
+        REQUIRE(ifs);
+
+        cs::read_vertex_edge_list(ifs, graph);
+    }
+
+    SECTION("directed graph")
+    {
+        std::vector<id_type> shortest_path_ethalon;
+        {
+            std::ifstream ifs("./dijkstra/shortest_path_directed_from_1_to_4.txt");
+            REQUIRE(ifs);
+
+            ifs >> shortest_path_ethalon;
+        }
+
+        std::vector<id_type> shortest_path;
+        cs::DijkstraShortestPath_Directed<id_type, length_type>(
+            /*graph*/ graph,
+            /*from*/ 1,
+            /*to*/ 4,
+            /*visitShortestPath*/
+            [&shortest_path](vertex_type& vertex, length_type /*shortestPathLength*/)
+            {
+                shortest_path.push_back(vertex.Id());
+            });
+
+        REQUIRE(shortest_path == shortest_path_ethalon);
+    }
+
+    SECTION("undirected graph")
+    {
+        std::vector<id_type> shortest_path_ethalon;
+        {
+            std::ifstream ifs("./dijkstra/shortest_path_undirected_from_1_to_4.txt");
+            REQUIRE(ifs);
+
+            ifs >> shortest_path_ethalon;
+        }
+
+        std::vector<id_type> shortest_path;
+        cs::DijkstraShortestPath_Undirected<id_type, length_type>(
+            /*graph*/ graph,
+            /*from*/ 1,
+            /*to*/ 4,
+            /*visitShortestPath*/
+            [&shortest_path](vertex_type& vertex, length_type /*shortestPathLength*/)
+            {
+                shortest_path.push_back(vertex.Id());
+            });
+
+        REQUIRE(shortest_path == shortest_path_ethalon);
+    }
+}